--- conflicted
+++ resolved
@@ -273,16 +273,10 @@
 	/**
 	 * Find an {@link Annotation} of {@code annotationType} on the specified bean,
 	 * traversing its interfaces and super classes if no annotation can be found on
-<<<<<<< HEAD
 	 * the given class itself, as well as checking the bean's factory method (if any).
 	 * @param beanName the name of the bean to look for annotations on
 	 * @param annotationType the type of annotation to look for
 	 * (at class, interface or factory method level of the specified bean)
-=======
-	 * the given class itself.
-	 * @param beanName the name of the bean to look for annotations on
-	 * @param annotationType the type of annotation to look for
->>>>>>> 9ea02c6d
 	 * @return the annotation of the given type if found, or {@code null} otherwise
 	 * @throws NoSuchBeanDefinitionException if there is no bean with the given name
 	 * @since 3.0
